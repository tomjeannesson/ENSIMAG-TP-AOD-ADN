/**
 * \file Needleman-Wunsch-recmemo.h
 * \brief recursive implementation with memoization of Needleman-Wunsch global alignment algorithm that computes the distance between two genetic sequences
 * \version 0.1
 * \date 03/10/2022
 * \author Jean-Louis Roch (Ensimag, Grenoble-INP - University Grenoble-Alpes) jean-louis.roch@grenoble-inp.fr
 */

#include <stdlib.h> /* for size_t */
#include <math.h>

/*
 * Costs for operations on canonical bases
 * Three  operations: insertion and sustitution of one base by an another
 * Note= substitution of an unknown base N by another one (known or unknown) as the same cost than substitution between 2 different known bases
 */
/** \def SUBSTITUTION_COST
 *  \brief Cost of substitution of one canonical base by another
 */
#define SUBSTITUTION_COST 1

/** \def SUBSTITUTION_UNKNOWN_COST
 *  \brief Cost of substitution of an unknown base (N) by another one (canonical or unknown)
 */
#define SUBSTITUTION_UNKNOWN_COST 1 /* Cost for sustitition of an Unknown bas N by another on -known or unkown- */

/** \def INSERTION_COST
 *  \brief Cost of insertion of a canonical base
 */
#define INSERTION_COST 2

/********************************************************************************
 * Recursive implementation of NeedlemanWunsch with memoization
 */
/**
 * \fn long EditDistance_NW_Rec(char* A, size_t lengthA, char* B, size_t lengthB);
 * \brief computes the edit distance between A[0 .. lengthA-1] and B[0 .. lengthB-1]
 * \param A  : array of char represneting a genetic sequence A
 * \param lengthA :  number of elements in A
 * \param B  : array of char represneting a genetic sequence B
 * \param lengthB :  number of elements in B
 * \return :  edit distance between A and B }
 *
 * editDistance_RecMemo is a memoized recursive immplementatioin of Needleman-Wunsch algorithm.
 * It allocates the data structure for memoization table and calls the internal recursive function _editDistance_memo
 * that fills in the memoization table.
 *
 * If lengthA < lengthB, the sequences A and B are swapped.
 *
 */
long EditDistance_NW_Rec(char *A, size_t lengthA, char *B, size_t lengthB);
long EditDistance_NW_Iter(char *A, size_t lengthA, char *B, size_t lengthB);
long EditDistance_NW_Iter_CA(char *A, size_t lengthA, char *B, size_t lengthB);
<<<<<<< HEAD
long EditDistance_NW_Iter_CO(char *A, size_t lengthA, char *B, size_t lengthB);
long EditDistance_NW_Iter_A(char *A, size_t lengthA, char *B, size_t lengthB);
=======
long EditDistance_NW_Iter_A(char *A, size_t lengthA, char *B, size_t lengthB);
long test_calcul_bloc(char *A, size_t lengthA, char *B, size_t lengthB);
>>>>>>> 1dba7a72
<|MERGE_RESOLUTION|>--- conflicted
+++ resolved
@@ -51,10 +51,6 @@
 long EditDistance_NW_Rec(char *A, size_t lengthA, char *B, size_t lengthB);
 long EditDistance_NW_Iter(char *A, size_t lengthA, char *B, size_t lengthB);
 long EditDistance_NW_Iter_CA(char *A, size_t lengthA, char *B, size_t lengthB);
-<<<<<<< HEAD
 long EditDistance_NW_Iter_CO(char *A, size_t lengthA, char *B, size_t lengthB);
 long EditDistance_NW_Iter_A(char *A, size_t lengthA, char *B, size_t lengthB);
-=======
-long EditDistance_NW_Iter_A(char *A, size_t lengthA, char *B, size_t lengthB);
-long test_calcul_bloc(char *A, size_t lengthA, char *B, size_t lengthB);
->>>>>>> 1dba7a72
+long test_calcul_bloc(char *A, size_t lengthA, char *B, size_t lengthB);